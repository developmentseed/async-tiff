--- conflicted
+++ resolved
@@ -11,14 +11,8 @@
 pub(crate) async fn open_tiff(filename: &str) -> TIFF {
     let store = Arc::new(LocalFileSystem::new_with_prefix(current_dir().unwrap()).unwrap());
     let path = format!("{TEST_IMAGE_DIR}/{filename}");
-<<<<<<< HEAD
     let mut reader = Box::new(ObjectReader::new(store.clone(), path.as_str().into()));
-    TIFF::try_open(reader.as_mut()).await.unwrap()
-=======
-    let reader = Arc::new(ObjectReader::new(store.clone(), path.as_str().into()))
-        as Arc<dyn AsyncFileReader>;
     let mut metadata_reader = TiffMetadataReader::try_open(&reader).await.unwrap();
     let ifds = metadata_reader.read_all_ifds(&reader).await.unwrap();
     TIFF::new(ifds)
->>>>>>> 9f8314ce
 }