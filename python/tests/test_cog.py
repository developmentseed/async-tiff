<<<<<<< HEAD
import async_tiff
from time import time

import pytest

from async_tiff import TIFF
from async_tiff.store import LocalStore, S3Store
=======
from async_tiff import TIFF, enums
from async_tiff.store import S3Store
>>>>>>> 5daebd98


async def test_cog_s3():
    """
    Ensure that TIFF.open can open a Sentinel-2 Cloud-Optimized GeoTIFF file from an
    s3 bucket, read IFDs and GeoKeyDirectory metadata.
    """
    path = "sentinel-s2-l2a-cogs/12/S/UF/2022/6/S2B_12SUF_20220609_0_L2A/B04.tif"
    store = S3Store("sentinel-cogs", region="us-west-2", skip_signature=True)
    tiff = await TIFF.open(path=path, store=store, prefetch=32768)

    ifds = tiff.ifds
    assert len(ifds) == 5

    ifd = ifds[0]
    assert ifd.compression == enums.CompressionMethod.Deflate
    assert ifd.tile_height == 1024
    assert ifd.tile_width == 1024
    assert ifd.photometric_interpretation == enums.PhotometricInterpretation.BlackIsZero

<<<<<<< HEAD
dir(gkd)


async def test_cog_missing_file():
    """
    Ensure that a FileNotFoundError is raised when passing in a missing file.
    """
    store = LocalStore()
    with pytest.raises(FileNotFoundError):
        await TIFF.open(path="imaginary_file.tif", store=store)
=======
    gkd = ifd.geo_key_directory
    assert gkd.citation == "WGS 84 / UTM zone 12N"
    assert gkd.projected_type == 32612
>>>>>>> 5daebd98
<|MERGE_RESOLUTION|>--- conflicted
+++ resolved
@@ -1,15 +1,7 @@
-<<<<<<< HEAD
-import async_tiff
-from time import time
-
 import pytest
 
-from async_tiff import TIFF
+from async_tiff import TIFF, enums
 from async_tiff.store import LocalStore, S3Store
-=======
-from async_tiff import TIFF, enums
-from async_tiff.store import S3Store
->>>>>>> 5daebd98
 
 
 async def test_cog_s3():
@@ -30,8 +22,9 @@
     assert ifd.tile_width == 1024
     assert ifd.photometric_interpretation == enums.PhotometricInterpretation.BlackIsZero
 
-<<<<<<< HEAD
-dir(gkd)
+    gkd = ifd.geo_key_directory
+    assert gkd.citation == "WGS 84 / UTM zone 12N"
+    assert gkd.projected_type == 32612
 
 
 async def test_cog_missing_file():
@@ -40,9 +33,4 @@
     """
     store = LocalStore()
     with pytest.raises(FileNotFoundError):
-        await TIFF.open(path="imaginary_file.tif", store=store)
-=======
-    gkd = ifd.geo_key_directory
-    assert gkd.citation == "WGS 84 / UTM zone 12N"
-    assert gkd.projected_type == 32612
->>>>>>> 5daebd98
+        await TIFF.open(path="imaginary_file.tif", store=store)