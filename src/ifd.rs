use std::collections::HashMap;
use std::ops::Range;

use bytes::Bytes;
use num_enum::TryFromPrimitive;

use crate::error::{AsyncTiffError, AsyncTiffResult};
use crate::geo::{GeoKeyDirectory, GeoKeyTag};
use crate::reader::AsyncFileReader;
use crate::tiff::tags::{
    CompressionMethod, PhotometricInterpretation, PlanarConfiguration, Predictor, ResolutionUnit,
    SampleFormat, Tag,
};
use crate::tiff::{TiffError, Value};
use crate::tile::Tile;

const DOCUMENT_NAME: u16 = 269;

<<<<<<< HEAD
/// A collection of all the IFD
// TODO: maybe separate out the primary/first image IFD out of the vec, as that one should have
// geospatial metadata?
#[derive(Debug, Clone)]
pub struct ImageFileDirectories {
    /// There's always at least one IFD in a TIFF. We store this separately
    ifds: Vec<ImageFileDirectory>,
    // Is it guaranteed that if masks exist that there will be one per image IFD? Or could there be
    // different numbers of image ifds and mask ifds?
    // mask_ifds: Option<Vec<IFD>>,
}

impl AsRef<[ImageFileDirectory]> for ImageFileDirectories {
    fn as_ref(&self) -> &[ImageFileDirectory] {
        &self.ifds
    }
}

impl ImageFileDirectories {
    pub(crate) async fn open(
        cursor: &mut AsyncCursor<'_>,
        ifd_offset: u64,
        bigtiff: bool,
    ) -> AsyncTiffResult<Self> {
        let mut next_ifd_offset = Some(ifd_offset);

        let mut ifds = vec![];
        while let Some(offset) = next_ifd_offset {
            let ifd = ImageFileDirectory::read(cursor, offset, bigtiff).await?;
            next_ifd_offset = ifd.next_ifd_offset();
            ifds.push(ifd);
        }

        Ok(Self { ifds })
    }
}

=======
>>>>>>> 9f8314ce
/// An ImageFileDirectory representing Image content
// The ordering of these tags matches the sorted order in TIFF spec Appendix A
#[allow(dead_code)]
#[derive(Debug, Clone)]
pub struct ImageFileDirectory {
    pub(crate) new_subfile_type: Option<u32>,

    /// The number of columns in the image, i.e., the number of pixels per row.
    pub(crate) image_width: u32,

    /// The number of rows of pixels in the image.
    pub(crate) image_height: u32,

    pub(crate) bits_per_sample: Vec<u16>,

    pub(crate) compression: CompressionMethod,

    pub(crate) photometric_interpretation: PhotometricInterpretation,

    pub(crate) document_name: Option<String>,

    pub(crate) image_description: Option<String>,

    pub(crate) strip_offsets: Option<Vec<u64>>,

    pub(crate) orientation: Option<u16>,

    /// The number of components per pixel.
    ///
    /// SamplesPerPixel is usually 1 for bilevel, grayscale, and palette-color images.
    /// SamplesPerPixel is usually 3 for RGB images. If this value is higher, ExtraSamples should
    /// give an indication of the meaning of the additional channels.
    pub(crate) samples_per_pixel: u16,

    pub(crate) rows_per_strip: Option<u32>,

    pub(crate) strip_byte_counts: Option<Vec<u64>>,

    pub(crate) min_sample_value: Option<Vec<u16>>,
    pub(crate) max_sample_value: Option<Vec<u16>>,

    /// The number of pixels per ResolutionUnit in the ImageWidth direction.
    pub(crate) x_resolution: Option<f64>,

    /// The number of pixels per ResolutionUnit in the ImageLength direction.
    pub(crate) y_resolution: Option<f64>,

    /// How the components of each pixel are stored.
    ///
    /// The specification defines these values:
    ///
    /// - Chunky format. The component values for each pixel are stored contiguously. For example,
    ///   for RGB data, the data is stored as RGBRGBRGB
    /// - Planar format. The components are stored in separate component planes. For example, RGB
    ///   data is stored with the Red components in one component plane, the Green in another, and
    ///   the Blue in another.
    ///
    /// The specification adds a warning that PlanarConfiguration=2 is not in widespread use and
    /// that Baseline TIFF readers are not required to support it.
    ///
    /// If SamplesPerPixel is 1, PlanarConfiguration is irrelevant, and need not be included.
    pub(crate) planar_configuration: PlanarConfiguration,

    pub(crate) resolution_unit: Option<ResolutionUnit>,

    /// Name and version number of the software package(s) used to create the image.
    pub(crate) software: Option<String>,

    /// Date and time of image creation.
    ///
    /// The format is: "YYYY:MM:DD HH:MM:SS", with hours like those on a 24-hour clock, and one
    /// space character between the date and the time. The length of the string, including the
    /// terminating NUL, is 20 bytes.
    pub(crate) date_time: Option<String>,
    pub(crate) artist: Option<String>,
    pub(crate) host_computer: Option<String>,

    pub(crate) predictor: Option<Predictor>,

    /// A color map for palette color images.
    ///
    /// This field defines a Red-Green-Blue color map (often called a lookup table) for
    /// palette-color images. In a palette-color image, a pixel value is used to index into an RGB
    /// lookup table. For example, a palette-color pixel having a value of 0 would be displayed
    /// according to the 0th Red, Green, Blue triplet.
    ///
    /// In a TIFF ColorMap, all the Red values come first, followed by the Green values, then the
    /// Blue values. The number of values for each color is 2**BitsPerSample. Therefore, the
    /// ColorMap field for an 8-bit palette-color image would have 3 * 256 values. The width of
    /// each value is 16 bits, as implied by the type of SHORT. 0 represents the minimum intensity,
    /// and 65535 represents the maximum intensity. Black is represented by 0,0,0, and white by
    /// 65535, 65535, 65535.
    ///
    /// ColorMap must be included in all palette-color images.
    ///
    /// In Specification Supplement 1, support was added for ColorMaps containing other then RGB
    /// values. This scheme includes the Indexed tag, with value 1, and a PhotometricInterpretation
    /// different from PaletteColor then next denotes the colorspace of the ColorMap entries.
    pub(crate) color_map: Option<Vec<u16>>,

    pub(crate) tile_width: Option<u32>,
    pub(crate) tile_height: Option<u32>,

    pub(crate) tile_offsets: Option<Vec<u64>>,
    pub(crate) tile_byte_counts: Option<Vec<u64>>,

    pub(crate) extra_samples: Option<Vec<u16>>,

    pub(crate) sample_format: Vec<SampleFormat>,

    pub(crate) jpeg_tables: Option<Bytes>,

    pub(crate) copyright: Option<String>,

    // Geospatial tags
    pub(crate) geo_key_directory: Option<GeoKeyDirectory>,
    pub(crate) model_pixel_scale: Option<Vec<f64>>,
    pub(crate) model_tiepoint: Option<Vec<f64>>,

    // GDAL tags
    // no_data
    // gdal_metadata
    pub(crate) other_tags: HashMap<Tag, Value>,
}

impl ImageFileDirectory {
<<<<<<< HEAD
    /// Read and parse the IFD starting at the given file offset
    async fn read(
        cursor: &mut AsyncCursor<'_>,
        ifd_start: u64,
        bigtiff: bool,
    ) -> AsyncTiffResult<Self> {
        cursor.seek(ifd_start);

        let tag_count = if bigtiff {
            cursor.read_u64().await?
        } else {
            cursor.read_u16().await?.into()
        };
        let mut tags = HashMap::with_capacity(tag_count as usize);
        for _ in 0..tag_count {
            let (tag_name, tag_value) = read_tag(cursor, bigtiff).await?;
            tags.insert(tag_name, tag_value);
        }

        // Tag   2 bytes
        // Type  2 bytes
        // Count:
        //  - bigtiff: 8 bytes
        //  - else: 4 bytes
        // Value:
        //  - bigtiff: 8 bytes either a pointer the value itself
        //  - else: 4 bytes either a pointer the value itself
        let ifd_entry_byte_size = if bigtiff { 20 } else { 12 };
        // The size of `tag_count` that we read above
        let tag_count_byte_size = if bigtiff { 8 } else { 2 };

        // Reset the cursor position before reading the next ifd offset
        cursor.seek(ifd_start + (ifd_entry_byte_size * tag_count) + tag_count_byte_size);

        let next_ifd_offset = if bigtiff {
            cursor.read_u64().await?
        } else {
            cursor.read_u32().await?.into()
        };

        // If the ifd_offset is 0, stop
        let next_ifd_offset = if next_ifd_offset == 0 {
            None
        } else {
            Some(next_ifd_offset)
        };

        Self::from_tags(tags, next_ifd_offset)
    }

    fn next_ifd_offset(&self) -> Option<u64> {
        self.next_ifd_offset
    }

    fn from_tags(
        mut tag_data: HashMap<Tag, Value>,
        next_ifd_offset: Option<u64>,
    ) -> AsyncTiffResult<Self> {
=======
    /// Create a new ImageFileDirectory from tag data
    pub fn from_tags(tag_data: HashMap<Tag, Value>) -> AsyncTiffResult<Self> {
>>>>>>> 9f8314ce
        let mut new_subfile_type = None;
        let mut image_width = None;
        let mut image_height = None;
        let mut bits_per_sample = None;
        let mut compression = None;
        let mut photometric_interpretation = None;
        let mut document_name = None;
        let mut image_description = None;
        let mut strip_offsets = None;
        let mut orientation = None;
        let mut samples_per_pixel = None;
        let mut rows_per_strip = None;
        let mut strip_byte_counts = None;
        let mut min_sample_value = None;
        let mut max_sample_value = None;
        let mut x_resolution = None;
        let mut y_resolution = None;
        let mut planar_configuration = None;
        let mut resolution_unit = None;
        let mut software = None;
        let mut date_time = None;
        let mut artist = None;
        let mut host_computer = None;
        let mut predictor = None;
        let mut color_map = None;
        let mut tile_width = None;
        let mut tile_height = None;
        let mut tile_offsets = None;
        let mut tile_byte_counts = None;
        let mut extra_samples = None;
        let mut sample_format = None;
        let mut jpeg_tables = None;
        let mut copyright = None;
        let mut geo_key_directory_data = None;
        let mut model_pixel_scale = None;
        let mut model_tiepoint = None;
        let mut geo_ascii_params: Option<String> = None;
        let mut geo_double_params: Option<Vec<f64>> = None;

        let mut other_tags = HashMap::new();

        // for x in tag_data.into_iter() {

        // }
        tag_data.into_iter().try_for_each(|(tag, value)| {
            match tag {
                Tag::NewSubfileType => new_subfile_type = Some(value.into_u32()?),
                Tag::ImageWidth => image_width = Some(value.into_u32()?),
                Tag::ImageLength => image_height = Some(value.into_u32()?),
                Tag::BitsPerSample => bits_per_sample = Some(value.into_u16_vec()?),
                Tag::Compression => {
                    compression = Some(CompressionMethod::from_u16_exhaustive(value.into_u16()?))
                }
                Tag::PhotometricInterpretation => {
                    photometric_interpretation =
                        PhotometricInterpretation::from_u16(value.into_u16()?)
                }
                Tag::ImageDescription => image_description = Some(value.into_string()?),
                Tag::StripOffsets => strip_offsets = Some(value.into_u64_vec()?),
                Tag::Orientation => orientation = Some(value.into_u16()?),
                Tag::SamplesPerPixel => samples_per_pixel = Some(value.into_u16()?),
                Tag::RowsPerStrip => rows_per_strip = Some(value.into_u32()?),
                Tag::StripByteCounts => strip_byte_counts = Some(value.into_u64_vec()?),
                Tag::MinSampleValue => min_sample_value = Some(value.into_u16_vec()?),
                Tag::MaxSampleValue => max_sample_value = Some(value.into_u16_vec()?),
                Tag::XResolution => match value {
                    Value::Rational(n, d) => x_resolution = Some(n as f64 / d as f64),
                    _ => unreachable!("Expected rational type for XResolution."),
                },
                Tag::YResolution => match value {
                    Value::Rational(n, d) => y_resolution = Some(n as f64 / d as f64),
                    _ => unreachable!("Expected rational type for YResolution."),
                },
                Tag::PlanarConfiguration => {
                    planar_configuration = PlanarConfiguration::from_u16(value.into_u16()?)
                }
                Tag::ResolutionUnit => {
                    resolution_unit = ResolutionUnit::from_u16(value.into_u16()?)
                }
                Tag::Software => software = Some(value.into_string()?),
                Tag::DateTime => date_time = Some(value.into_string()?),
                Tag::Artist => artist = Some(value.into_string()?),
                Tag::HostComputer => host_computer = Some(value.into_string()?),
                Tag::Predictor => predictor = Predictor::from_u16(value.into_u16()?),
                Tag::ColorMap => color_map = Some(value.into_u16_vec()?),
                Tag::TileWidth => tile_width = Some(value.into_u32()?),
                Tag::TileLength => tile_height = Some(value.into_u32()?),
                Tag::TileOffsets => tile_offsets = Some(value.into_u64_vec()?),
                Tag::TileByteCounts => tile_byte_counts = Some(value.into_u64_vec()?),
                Tag::ExtraSamples => extra_samples = Some(value.into_u16_vec()?),
                Tag::SampleFormat => {
                    let values = value.into_u16_vec()?;
                    sample_format = Some(
                        values
                            .into_iter()
                            .map(SampleFormat::from_u16_exhaustive)
                            .collect(),
                    );
                }
                Tag::JPEGTables => jpeg_tables = Some(value.into_u8_vec()?.into()),
                Tag::Copyright => copyright = Some(value.into_string()?),

                // Geospatial tags
                // http://geotiff.maptools.org/spec/geotiff2.4.html
                Tag::GeoKeyDirectoryTag => geo_key_directory_data = Some(value.into_u16_vec()?),
                Tag::ModelPixelScaleTag => model_pixel_scale = Some(value.into_f64_vec()?),
                Tag::ModelTiepointTag => model_tiepoint = Some(value.into_f64_vec()?),
                Tag::GeoAsciiParamsTag => geo_ascii_params = Some(value.into_string()?),
                Tag::GeoDoubleParamsTag => geo_double_params = Some(value.into_f64_vec()?),
                // Tag::GdalNodata
                // Tags for which the tiff crate doesn't have a hard-coded enum variant
                Tag::Unknown(DOCUMENT_NAME) => document_name = Some(value.into_string()?),
                _ => {
                    other_tags.insert(tag, value);
                }
            };
            Ok::<_, TiffError>(())
        })?;

        let mut geo_key_directory = None;

        // We need to actually parse the GeoKeyDirectory after parsing all other tags because the
        // GeoKeyDirectory relies on `GeoAsciiParamsTag` having been parsed.
        if let Some(data) = geo_key_directory_data {
            let mut chunks = data.chunks(4);

            let header = chunks
                .next()
                .expect("If the geo key directory exists, a header should exist.");
            let key_directory_version = header[0];
            assert_eq!(key_directory_version, 1);

            let key_revision = header[1];
            assert_eq!(key_revision, 1);

            let _key_minor_revision = header[2];
            let number_of_keys = header[3];

            let mut tags = HashMap::with_capacity(number_of_keys as usize);
            for _ in 0..number_of_keys {
                let chunk = chunks
                    .next()
                    .expect("There should be a chunk for each key.");

                let key_id = chunk[0];
                let tag_name =
                    GeoKeyTag::try_from_primitive(key_id).expect("Unknown GeoKeyTag id: {key_id}");

                let tag_location = chunk[1];
                let count = chunk[2];
                let value_offset = chunk[3];

                if tag_location == 0 {
                    tags.insert(tag_name, Value::Short(value_offset));
                } else if Tag::from_u16_exhaustive(tag_location) == Tag::GeoAsciiParamsTag {
                    // If the tag_location points to the value of Tag::GeoAsciiParamsTag, then we
                    // need to extract a subslice from GeoAsciiParamsTag

                    let geo_ascii_params = geo_ascii_params
                        .as_ref()
                        .expect("GeoAsciiParamsTag exists but geo_ascii_params does not.");
                    let value_offset = value_offset as usize;
                    let mut s = &geo_ascii_params[value_offset..value_offset + count as usize];

                    // It seems that this string subslice might always include the final |
                    // character?
                    if s.ends_with('|') {
                        s = &s[0..s.len() - 1];
                    }

                    tags.insert(tag_name, Value::Ascii(s.to_string()));
                } else if Tag::from_u16_exhaustive(tag_location) == Tag::GeoDoubleParamsTag {
                    // If the tag_location points to the value of Tag::GeoDoubleParamsTag, then we
                    // need to extract a subslice from GeoDoubleParamsTag

                    let geo_double_params = geo_double_params
                        .as_ref()
                        .expect("GeoDoubleParamsTag exists but geo_double_params does not.");
                    let value_offset = value_offset as usize;
                    let value = if count == 1 {
                        Value::Double(geo_double_params[value_offset])
                    } else {
                        let x = geo_double_params[value_offset..value_offset + count as usize]
                            .iter()
                            .map(|val| Value::Double(*val))
                            .collect();
                        Value::List(x)
                    };
                    tags.insert(tag_name, value);
                }
            }
            geo_key_directory = Some(GeoKeyDirectory::from_tags(tags)?);
        }

        let samples_per_pixel = samples_per_pixel.expect("samples_per_pixel not found");
        let planar_configuration = if let Some(planar_configuration) = planar_configuration {
            planar_configuration
        } else if samples_per_pixel == 1 {
            // If SamplesPerPixel is 1, PlanarConfiguration is irrelevant, and need not be included.
            // https://web.archive.org/web/20240329145253/https://www.awaresystems.be/imaging/tiff/tifftags/planarconfiguration.html
            PlanarConfiguration::Chunky
        } else {
            PlanarConfiguration::Chunky
        };
        Ok(Self {
            new_subfile_type,
            image_width: image_width.expect("image_width not found"),
            image_height: image_height.expect("image_height not found"),
            bits_per_sample: bits_per_sample.expect("bits per sample not found"),
            // Defaults to no compression
            // https://web.archive.org/web/20240329145331/https://www.awaresystems.be/imaging/tiff/tifftags/compression.html
            compression: compression.unwrap_or(CompressionMethod::None),
            photometric_interpretation: photometric_interpretation
                .expect("photometric interpretation not found"),
            document_name,
            image_description,
            strip_offsets,
            orientation,
            samples_per_pixel,
            rows_per_strip,
            strip_byte_counts,
            min_sample_value,
            max_sample_value,
            x_resolution,
            y_resolution,
            planar_configuration,
            resolution_unit,
            software,
            date_time,
            artist,
            host_computer,
            predictor,
            color_map,
            tile_width,
            tile_height,
            tile_offsets,
            tile_byte_counts,
            extra_samples,
            // Uint8 is the default for SampleFormat
            // https://web.archive.org/web/20240329145340/https://www.awaresystems.be/imaging/tiff/tifftags/sampleformat.html
            sample_format: sample_format
                .unwrap_or(vec![SampleFormat::Uint; samples_per_pixel as _]),
            copyright,
            jpeg_tables,
            geo_key_directory,
            model_pixel_scale,
            model_tiepoint,
            other_tags,
        })
    }

    /// A general indication of the kind of data contained in this subfile.
    /// <https://web.archive.org/web/20240329145250/https://www.awaresystems.be/imaging/tiff/tifftags/newsubfiletype.html>
    pub fn new_subfile_type(&self) -> Option<u32> {
        self.new_subfile_type
    }

    /// The number of columns in the image, i.e., the number of pixels per row.
    /// <https://web.archive.org/web/20240329145250/https://www.awaresystems.be/imaging/tiff/tifftags/imagewidth.html>
    pub fn image_width(&self) -> u32 {
        self.image_width
    }

    /// The number of rows of pixels in the image.
    /// <https://web.archive.org/web/20240329145250/https://www.awaresystems.be/imaging/tiff/tifftags/imagelength.html>
    pub fn image_height(&self) -> u32 {
        self.image_height
    }

    /// Number of bits per component.
    /// <https://web.archive.org/web/20240329145250/https://www.awaresystems.be/imaging/tiff/tifftags/bitspersample.html>
    pub fn bits_per_sample(&self) -> &[u16] {
        &self.bits_per_sample
    }

    /// Compression scheme used on the image data.
    /// <https://web.archive.org/web/20240329145250/https://www.awaresystems.be/imaging/tiff/tifftags/compression.html>
    pub fn compression(&self) -> CompressionMethod {
        self.compression
    }

    /// The color space of the image data.
    /// <https://web.archive.org/web/20240329145250/https://www.awaresystems.be/imaging/tiff/tifftags/photometricinterpretation.html>
    pub fn photometric_interpretation(&self) -> PhotometricInterpretation {
        self.photometric_interpretation
    }

    /// Document name.
    pub fn document_name(&self) -> Option<&str> {
        self.document_name.as_deref()
    }

    /// A string that describes the subject of the image.
    /// <https://web.archive.org/web/20240329145250/https://www.awaresystems.be/imaging/tiff/tifftags/imagedescription.html>
    pub fn image_description(&self) -> Option<&str> {
        self.image_description.as_deref()
    }

    /// For each strip, the byte offset of that strip.
    /// <https://web.archive.org/web/20240329145250/https://www.awaresystems.be/imaging/tiff/tifftags/stripoffsets.html>
    pub fn strip_offsets(&self) -> Option<&[u64]> {
        self.strip_offsets.as_deref()
    }

    /// The orientation of the image with respect to the rows and columns.
    /// <https://web.archive.org/web/20240329145250/https://www.awaresystems.be/imaging/tiff/tifftags/orientation.html>
    pub fn orientation(&self) -> Option<u16> {
        self.orientation
    }

    /// The number of components per pixel.
    ///
    /// SamplesPerPixel is usually 1 for bilevel, grayscale, and palette-color images.
    /// SamplesPerPixel is usually 3 for RGB images. If this value is higher, ExtraSamples should
    /// give an indication of the meaning of the additional channels.
    pub fn samples_per_pixel(&self) -> u16 {
        self.samples_per_pixel
    }

    /// The number of rows per strip.
    /// <https://web.archive.org/web/20240329145250/https://www.awaresystems.be/imaging/tiff/tifftags/rowsperstrip.html>
    pub fn rows_per_strip(&self) -> Option<u32> {
        self.rows_per_strip
    }

    /// For each strip, the number of bytes in the strip after compression.
    /// <https://web.archive.org/web/20240329145250/https://www.awaresystems.be/imaging/tiff/tifftags/stripbytecounts.html>
    pub fn strip_byte_counts(&self) -> Option<&[u64]> {
        self.strip_byte_counts.as_deref()
    }

    /// The minimum component value used.
    /// <https://web.archive.org/web/20240329145250/https://www.awaresystems.be/imaging/tiff/tifftags/minsamplevalue.html>
    pub fn min_sample_value(&self) -> Option<&[u16]> {
        self.min_sample_value.as_deref()
    }

    /// The maximum component value used.
    /// <https://web.archive.org/web/20240329145250/https://www.awaresystems.be/imaging/tiff/tifftags/maxsamplevalue.html>
    pub fn max_sample_value(&self) -> Option<&[u16]> {
        self.max_sample_value.as_deref()
    }

    /// The number of pixels per ResolutionUnit in the ImageWidth direction.
    /// <https://web.archive.org/web/20240329145250/https://www.awaresystems.be/imaging/tiff/tifftags/xresolution.html>
    pub fn x_resolution(&self) -> Option<f64> {
        self.x_resolution
    }

    /// The number of pixels per ResolutionUnit in the ImageLength direction.
    /// <https://web.archive.org/web/20240329145250/https://www.awaresystems.be/imaging/tiff/tifftags/yresolution.html>
    pub fn y_resolution(&self) -> Option<f64> {
        self.y_resolution
    }

    /// How the components of each pixel are stored.
    ///
    /// The specification defines these values:
    ///
    /// - Chunky format. The component values for each pixel are stored contiguously. For example,
    ///   for RGB data, the data is stored as RGBRGBRGB
    /// - Planar format. The components are stored in separate component planes. For example, RGB
    ///   data is stored with the Red components in one component plane, the Green in another, and
    ///   the Blue in another.
    ///
    /// The specification adds a warning that PlanarConfiguration=2 is not in widespread use and
    /// that Baseline TIFF readers are not required to support it.
    ///
    /// If SamplesPerPixel is 1, PlanarConfiguration is irrelevant, and need not be included.
    ///
    /// <https://web.archive.org/web/20240329145250/https://www.awaresystems.be/imaging/tiff/tifftags/planarconfiguration.html>
    pub fn planar_configuration(&self) -> PlanarConfiguration {
        self.planar_configuration
    }

    /// The unit of measurement for XResolution and YResolution.
    /// <https://web.archive.org/web/20240329145250/https://www.awaresystems.be/imaging/tiff/tifftags/resolutionunit.html>
    pub fn resolution_unit(&self) -> Option<ResolutionUnit> {
        self.resolution_unit
    }

    /// Name and version number of the software package(s) used to create the image.
    /// <https://web.archive.org/web/20240329145250/https://www.awaresystems.be/imaging/tiff/tifftags/software.html>
    pub fn software(&self) -> Option<&str> {
        self.software.as_deref()
    }

    /// Date and time of image creation.
    ///
    /// The format is: "YYYY:MM:DD HH:MM:SS", with hours like those on a 24-hour clock, and one
    /// space character between the date and the time. The length of the string, including the
    /// terminating NUL, is 20 bytes.
    ///
    /// <https://web.archive.org/web/20240329145250/https://www.awaresystems.be/imaging/tiff/tifftags/datetime.html>
    pub fn date_time(&self) -> Option<&str> {
        self.date_time.as_deref()
    }

    /// Person who created the image.
    /// <https://web.archive.org/web/20240329145250/https://www.awaresystems.be/imaging/tiff/tifftags/artist.html>
    pub fn artist(&self) -> Option<&str> {
        self.artist.as_deref()
    }

    /// The computer and/or operating system in use at the time of image creation.
    /// <https://web.archive.org/web/20240329145250/https://www.awaresystems.be/imaging/tiff/tifftags/hostcomputer.html>
    pub fn host_computer(&self) -> Option<&str> {
        self.host_computer.as_deref()
    }

    /// A mathematical operator that is applied to the image data before an encoding scheme is
    /// applied.
    /// <https://web.archive.org/web/20240329145250/https://www.awaresystems.be/imaging/tiff/tifftags/predictor.html>
    pub fn predictor(&self) -> Option<Predictor> {
        self.predictor
    }

    /// The tile width in pixels. This is the number of columns in each tile.
    /// <https://web.archive.org/web/20240329145250/https://www.awaresystems.be/imaging/tiff/tifftags/tilewidth.html>
    pub fn tile_width(&self) -> Option<u32> {
        self.tile_width
    }

    /// The tile length (height) in pixels. This is the number of rows in each tile.
    /// <https://web.archive.org/web/20240329145250/https://www.awaresystems.be/imaging/tiff/tifftags/tilelength.html>
    pub fn tile_height(&self) -> Option<u32> {
        self.tile_height
    }

    /// For each tile, the byte offset of that tile, as compressed and stored on disk.
    /// <https://web.archive.org/web/20240329145250/https://www.awaresystems.be/imaging/tiff/tifftags/tileoffsets.html>
    pub fn tile_offsets(&self) -> Option<&[u64]> {
        self.tile_offsets.as_deref()
    }

    /// For each tile, the number of (compressed) bytes in that tile.
    /// <https://web.archive.org/web/20240329145339/https://www.awaresystems.be/imaging/tiff/tifftags/tilebytecounts.html>
    pub fn tile_byte_counts(&self) -> Option<&[u64]> {
        self.tile_byte_counts.as_deref()
    }

    /// Description of extra components.
    /// <https://web.archive.org/web/20240329145250/https://www.awaresystems.be/imaging/tiff/tifftags/extrasamples.html>
    pub fn extra_samples(&self) -> Option<&[u16]> {
        self.extra_samples.as_deref()
    }

    /// Specifies how to interpret each data sample in a pixel.
    /// <https://web.archive.org/web/20240329145250/https://www.awaresystems.be/imaging/tiff/tifftags/sampleformat.html>
    pub fn sample_format(&self) -> &[SampleFormat] {
        &self.sample_format
    }

    /// JPEG quantization and/or Huffman tables.
    /// <https://web.archive.org/web/20240329145250/https://www.awaresystems.be/imaging/tiff/tifftags/jpegtables.html>
    pub fn jpeg_tables(&self) -> Option<&[u8]> {
        self.jpeg_tables.as_deref()
    }

    /// Copyright notice.
    /// <https://web.archive.org/web/20240329145250/https://www.awaresystems.be/imaging/tiff/tifftags/copyright.html>
    pub fn copyright(&self) -> Option<&str> {
        self.copyright.as_deref()
    }

    /// Geospatial tags
    /// <https://web.archive.org/web/20240329145313/https://www.awaresystems.be/imaging/tiff/tifftags/geokeydirectorytag.html>
    pub fn geo_key_directory(&self) -> Option<&GeoKeyDirectory> {
        self.geo_key_directory.as_ref()
    }

    /// Used in interchangeable GeoTIFF files.
    /// <https://web.archive.org/web/20240329145238/https://www.awaresystems.be/imaging/tiff/tifftags/modelpixelscaletag.html>
    pub fn model_pixel_scale(&self) -> Option<&[f64]> {
        self.model_pixel_scale.as_deref()
    }

    /// Used in interchangeable GeoTIFF files.
    /// <https://web.archive.org/web/20240329145303/https://www.awaresystems.be/imaging/tiff/tifftags/modeltiepointtag.html>
    pub fn model_tiepoint(&self) -> Option<&[f64]> {
        self.model_tiepoint.as_deref()
    }

    /// Tags for which the tiff crate doesn't have a hard-coded enum variant.
    pub fn other_tags(&self) -> &HashMap<Tag, Value> {
        &self.other_tags
    }

    /// Construct colormap from colormap tag
    pub fn colormap(&self) -> Option<HashMap<usize, [u8; 3]>> {
        fn cmap_transform(val: u16) -> u8 {
            let val = ((val as f64 / 65535.0) * 255.0).floor();
            if val >= 255.0 {
                255
            } else if val < 0.0 {
                0
            } else {
                val as u8
            }
        }

        if let Some(cmap_data) = &self.color_map {
            let bits_per_sample = self.bits_per_sample[0];
            let count = 2_usize.pow(bits_per_sample as u32);
            let mut result = HashMap::new();

            // TODO: support nodata
            for idx in 0..count {
                let color: [u8; 3] =
                    std::array::from_fn(|i| cmap_transform(cmap_data[idx + i * count]));
                // TODO: Handle nodata value

                result.insert(idx, color);
            }

            Some(result)
        } else {
            None
        }
    }

    fn get_tile_byte_range(&self, x: usize, y: usize) -> Option<Range<u64>> {
        let tile_offsets = self.tile_offsets.as_deref()?;
        let tile_byte_counts = self.tile_byte_counts.as_deref()?;
        let idx = (y * self.tile_count()?.0) + x;
        let offset = tile_offsets[idx] as usize;
        // TODO: aiocogeo has a -1 here, but I think that was in error
        let byte_count = tile_byte_counts[idx] as usize;
        Some(offset as _..(offset + byte_count) as _)
    }

    /// Fetch the tile located at `x` column and `y` row using the provided reader.
    pub async fn fetch_tile(
        &self,
        x: usize,
        y: usize,
        reader: &mut dyn AsyncFileReader,
    ) -> AsyncTiffResult<Tile> {
        let range = self
            .get_tile_byte_range(x, y)
            .ok_or(AsyncTiffError::General("Not a tiled TIFF".to_string()))?;
        let compressed_bytes = reader.get_bytes(range).await?;
        Ok(Tile {
            x,
            y,
            compressed_bytes,
            compression_method: self.compression,
            photometric_interpretation: self.photometric_interpretation,
            jpeg_tables: self.jpeg_tables.clone(),
        })
    }

    /// Fetch the tiles located at `x` column and `y` row using the provided reader.
    pub async fn fetch_tiles(
        &self,
        x: &[usize],
        y: &[usize],
        reader: &mut dyn AsyncFileReader,
    ) -> AsyncTiffResult<Vec<Tile>> {
        assert_eq!(x.len(), y.len(), "x and y should have same len");

        // 1: Get all the byte ranges for all tiles
        let byte_ranges = x
            .iter()
            .zip(y)
            .map(|(x, y)| {
                self.get_tile_byte_range(*x, *y)
                    .ok_or(AsyncTiffError::General("Not a tiled TIFF".to_string()))
            })
            .collect::<AsyncTiffResult<Vec<_>>>()?;

        // 2: Fetch using `get_byte_ranges`
        let buffers = reader.get_byte_ranges(byte_ranges).await?;

        // 3: Create tile objects
        let mut tiles = vec![];
        for ((compressed_bytes, &x), &y) in buffers.into_iter().zip(x).zip(y) {
            let tile = Tile {
                x,
                y,
                compressed_bytes,
                compression_method: self.compression,
                photometric_interpretation: self.photometric_interpretation,
                jpeg_tables: self.jpeg_tables.clone(),
            };
            tiles.push(tile);
        }
        Ok(tiles)
    }

    /// Return the number of x/y tiles in the IFD
    /// Returns `None` if this is not a tiled TIFF
    pub fn tile_count(&self) -> Option<(usize, usize)> {
        let x_count = (self.image_width as f64 / self.tile_width? as f64).ceil();
        let y_count = (self.image_height as f64 / self.tile_height? as f64).ceil();
        Some((x_count as usize, y_count as usize))
    }
<<<<<<< HEAD
}

/// Read a single tag from the cursor
async fn read_tag(cursor: &mut AsyncCursor<'_>, bigtiff: bool) -> AsyncTiffResult<(Tag, Value)> {
    let start_cursor_position = cursor.position();

    let tag_name = Tag::from_u16_exhaustive(cursor.read_u16().await?);

    let tag_type_code = cursor.read_u16().await?;
    let tag_type = Type::from_u16(tag_type_code).expect(
        "Unknown tag type {tag_type_code}. TODO: we should skip entries with unknown tag types.",
    );
    let count = if bigtiff {
        cursor.read_u64().await?
    } else {
        cursor.read_u32().await?.into()
    };

    let tag_value = read_tag_value(cursor, tag_type, count, bigtiff).await?;

    // TODO: better handle management of cursor state
    let ifd_entry_size = if bigtiff { 20 } else { 12 };
    cursor.seek(start_cursor_position + ifd_entry_size);

    Ok((tag_name, tag_value))
}

/// Read a tag's value from the cursor
///
/// NOTE: this does not maintain cursor state
// This is derived from the upstream tiff crate:
// https://github.com/image-rs/image-tiff/blob/6dc7a266d30291db1e706c8133357931f9e2a053/src/decoder/ifd.rs#L369-L639
async fn read_tag_value(
    cursor: &mut AsyncCursor<'_>,
    tag_type: Type,
    count: u64,
    bigtiff: bool,
) -> AsyncTiffResult<Value> {
    // Case 1: there are no values so we can return immediately.
    if count == 0 {
        return Ok(Value::List(vec![]));
    }

    let tag_size = match tag_type {
        Type::BYTE | Type::SBYTE | Type::ASCII | Type::UNDEFINED => 1,
        Type::SHORT | Type::SSHORT => 2,
        Type::LONG | Type::SLONG | Type::FLOAT | Type::IFD => 4,
        Type::LONG8
        | Type::SLONG8
        | Type::DOUBLE
        | Type::RATIONAL
        | Type::SRATIONAL
        | Type::IFD8 => 8,
    };

    let value_byte_length = count.checked_mul(tag_size).unwrap();

    // Case 2: there is one value.
    if count == 1 {
        // 2a: the value is 5-8 bytes and we're in BigTiff mode.
        if bigtiff && value_byte_length > 4 && value_byte_length <= 8 {
            let mut data = cursor.read(value_byte_length).await?;

            return Ok(match tag_type {
                Type::LONG8 => Value::UnsignedBig(data.read_u64()?),
                Type::SLONG8 => Value::SignedBig(data.read_i64()?),
                Type::DOUBLE => Value::Double(data.read_f64()?),
                Type::RATIONAL => Value::Rational(data.read_u32()?, data.read_u32()?),
                Type::SRATIONAL => Value::SRational(data.read_i32()?, data.read_i32()?),
                Type::IFD8 => Value::IfdBig(data.read_u64()?),
                Type::BYTE
                | Type::SBYTE
                | Type::ASCII
                | Type::UNDEFINED
                | Type::SHORT
                | Type::SSHORT
                | Type::LONG
                | Type::SLONG
                | Type::FLOAT
                | Type::IFD => unreachable!(),
            });
        }

        // NOTE: we should only be reading value_byte_length when it's 4 bytes or fewer. Right now
        // we're reading even if it's 8 bytes, but then only using the first 4 bytes of this
        // buffer.
        let mut data = cursor.read(value_byte_length).await?;

        // 2b: the value is at most 4 bytes or doesn't fit in the offset field.
        return Ok(match tag_type {
            Type::BYTE | Type::UNDEFINED => Value::Byte(data.read_u8()?),
            Type::SBYTE => Value::Signed(data.read_i8()? as i32),
            Type::SHORT => Value::Short(data.read_u16()?),
            Type::SSHORT => Value::Signed(data.read_i16()? as i32),
            Type::LONG => Value::Unsigned(data.read_u32()?),
            Type::SLONG => Value::Signed(data.read_i32()?),
            Type::FLOAT => Value::Float(data.read_f32()?),
            Type::ASCII => {
                if data.as_ref()[0] == 0 {
                    Value::Ascii("".to_string())
                } else {
                    panic!("Invalid tag");
                    // return Err(TiffError::FormatError(TiffFormatError::InvalidTag));
                }
            }
            Type::LONG8 => {
                let offset = data.read_u32()?;
                cursor.seek(offset as _);
                Value::UnsignedBig(cursor.read_u64().await?)
            }
            Type::SLONG8 => {
                let offset = data.read_u32()?;
                cursor.seek(offset as _);
                Value::SignedBig(cursor.read_i64().await?)
            }
            Type::DOUBLE => {
                let offset = data.read_u32()?;
                cursor.seek(offset as _);
                Value::Double(cursor.read_f64().await?)
            }
            Type::RATIONAL => {
                let offset = data.read_u32()?;
                cursor.seek(offset as _);
                let numerator = cursor.read_u32().await?;
                let denominator = cursor.read_u32().await?;
                Value::Rational(numerator, denominator)
            }
            Type::SRATIONAL => {
                let offset = data.read_u32()?;
                cursor.seek(offset as _);
                let numerator = cursor.read_i32().await?;
                let denominator = cursor.read_i32().await?;
                Value::SRational(numerator, denominator)
            }
            Type::IFD => Value::Ifd(data.read_u32()?),
            Type::IFD8 => {
                let offset = data.read_u32()?;
                cursor.seek(offset as _);
                Value::IfdBig(cursor.read_u64().await?)
            }
        });
    }

    // Case 3: There is more than one value, but it fits in the offset field.
    if value_byte_length <= 4 || bigtiff && value_byte_length <= 8 {
        let mut data = cursor.read(value_byte_length).await?;
        if bigtiff {
            cursor.advance(8 - value_byte_length);
        } else {
            cursor.advance(4 - value_byte_length);
        }

        match tag_type {
            Type::BYTE | Type::UNDEFINED => {
                return {
                    Ok(Value::List(
                        (0..count)
                            .map(|_| Value::Byte(data.read_u8().unwrap()))
                            .collect(),
                    ))
                };
            }
            Type::SBYTE => {
                return {
                    Ok(Value::List(
                        (0..count)
                            .map(|_| Value::Signed(data.read_i8().unwrap() as i32))
                            .collect(),
                    ))
                }
            }
            Type::ASCII => {
                let mut buf = vec![0; count as usize];
                data.read_exact(&mut buf)?;
                if buf.is_ascii() && buf.ends_with(&[0]) {
                    let v = std::str::from_utf8(&buf)
                        .map_err(|err| AsyncTiffError::General(err.to_string()))?;
                    let v = v.trim_matches(char::from(0));
                    return Ok(Value::Ascii(v.into()));
                } else {
                    panic!("Invalid tag");
                    // return Err(TiffError::FormatError(TiffFormatError::InvalidTag));
                }
            }
            Type::SHORT => {
                let mut v = Vec::new();
                for _ in 0..count {
                    v.push(Value::Short(data.read_u16()?));
                }
                return Ok(Value::List(v));
            }
            Type::SSHORT => {
                let mut v = Vec::new();
                for _ in 0..count {
                    v.push(Value::Signed(i32::from(data.read_i16()?)));
                }
                return Ok(Value::List(v));
            }
            Type::LONG => {
                let mut v = Vec::new();
                for _ in 0..count {
                    v.push(Value::Unsigned(data.read_u32()?));
                }
                return Ok(Value::List(v));
            }
            Type::SLONG => {
                let mut v = Vec::new();
                for _ in 0..count {
                    v.push(Value::Signed(data.read_i32()?));
                }
                return Ok(Value::List(v));
            }
            Type::FLOAT => {
                let mut v = Vec::new();
                for _ in 0..count {
                    v.push(Value::Float(data.read_f32()?));
                }
                return Ok(Value::List(v));
            }
            Type::IFD => {
                let mut v = Vec::new();
                for _ in 0..count {
                    v.push(Value::Ifd(data.read_u32()?));
                }
                return Ok(Value::List(v));
            }
            Type::LONG8
            | Type::SLONG8
            | Type::RATIONAL
            | Type::SRATIONAL
            | Type::DOUBLE
            | Type::IFD8 => {
                unreachable!()
            }
        }
    }

    // Seek cursor
    let offset = if bigtiff {
        cursor.read_u64().await?
    } else {
        cursor.read_u32().await?.into()
    };
    cursor.seek(offset);

    // Case 4: there is more than one value, and it doesn't fit in the offset field.
    match tag_type {
        // TODO check if this could give wrong results
        // at a different endianess of file/computer.
        Type::BYTE | Type::UNDEFINED => {
            let mut v = Vec::with_capacity(count as _);
            for _ in 0..count {
                v.push(Value::Byte(cursor.read_u8().await?))
            }
            Ok(Value::List(v))
        }
        Type::SBYTE => {
            let mut v = Vec::with_capacity(count as _);
            for _ in 0..count {
                v.push(Value::Signed(cursor.read_i8().await? as i32))
            }
            Ok(Value::List(v))
        }
        Type::SHORT => {
            let mut v = Vec::with_capacity(count as _);
            for _ in 0..count {
                v.push(Value::Short(cursor.read_u16().await?))
            }
            Ok(Value::List(v))
        }
        Type::SSHORT => {
            let mut v = Vec::with_capacity(count as _);
            for _ in 0..count {
                v.push(Value::Signed(cursor.read_i16().await? as i32))
            }
            Ok(Value::List(v))
        }
        Type::LONG => {
            let mut v = Vec::with_capacity(count as _);
            for _ in 0..count {
                v.push(Value::Unsigned(cursor.read_u32().await?))
            }
            Ok(Value::List(v))
        }
        Type::SLONG => {
            let mut v = Vec::with_capacity(count as _);
            for _ in 0..count {
                v.push(Value::Signed(cursor.read_i32().await?))
            }
            Ok(Value::List(v))
        }
        Type::FLOAT => {
            let mut v = Vec::with_capacity(count as _);
            for _ in 0..count {
                v.push(Value::Float(cursor.read_f32().await?))
            }
            Ok(Value::List(v))
        }
        Type::DOUBLE => {
            let mut v = Vec::with_capacity(count as _);
            for _ in 0..count {
                v.push(Value::Double(cursor.read_f64().await?))
            }
            Ok(Value::List(v))
        }
        Type::RATIONAL => {
            let mut v = Vec::with_capacity(count as _);
            for _ in 0..count {
                v.push(Value::Rational(
                    cursor.read_u32().await?,
                    cursor.read_u32().await?,
                ))
            }
            Ok(Value::List(v))
        }
        Type::SRATIONAL => {
            let mut v = Vec::with_capacity(count as _);
            for _ in 0..count {
                v.push(Value::SRational(
                    cursor.read_i32().await?,
                    cursor.read_i32().await?,
                ))
            }
            Ok(Value::List(v))
        }
        Type::LONG8 => {
            let mut v = Vec::with_capacity(count as _);
            for _ in 0..count {
                v.push(Value::UnsignedBig(cursor.read_u64().await?))
            }
            Ok(Value::List(v))
        }
        Type::SLONG8 => {
            let mut v = Vec::with_capacity(count as _);
            for _ in 0..count {
                v.push(Value::SignedBig(cursor.read_i64().await?))
            }
            Ok(Value::List(v))
        }
        Type::IFD => {
            let mut v = Vec::with_capacity(count as _);
            for _ in 0..count {
                v.push(Value::Ifd(cursor.read_u32().await?))
            }
            Ok(Value::List(v))
        }
        Type::IFD8 => {
            let mut v = Vec::with_capacity(count as _);
            for _ in 0..count {
                v.push(Value::IfdBig(cursor.read_u64().await?))
            }
            Ok(Value::List(v))
        }
        Type::ASCII => {
            let mut out = vec![0; count as _];
            let mut buf = cursor.read(count).await?;
            buf.read_exact(&mut out)?;

            // Strings may be null-terminated, so we trim anything downstream of the null byte
            if let Some(first) = out.iter().position(|&b| b == 0) {
                out.truncate(first);
            }
            Ok(Value::Ascii(
                String::from_utf8(out).map_err(|err| AsyncTiffError::General(err.to_string()))?,
            ))
        }
    }
=======
>>>>>>> 9f8314ce
}<|MERGE_RESOLUTION|>--- conflicted
+++ resolved
@@ -16,46 +16,6 @@
 
 const DOCUMENT_NAME: u16 = 269;
 
-<<<<<<< HEAD
-/// A collection of all the IFD
-// TODO: maybe separate out the primary/first image IFD out of the vec, as that one should have
-// geospatial metadata?
-#[derive(Debug, Clone)]
-pub struct ImageFileDirectories {
-    /// There's always at least one IFD in a TIFF. We store this separately
-    ifds: Vec<ImageFileDirectory>,
-    // Is it guaranteed that if masks exist that there will be one per image IFD? Or could there be
-    // different numbers of image ifds and mask ifds?
-    // mask_ifds: Option<Vec<IFD>>,
-}
-
-impl AsRef<[ImageFileDirectory]> for ImageFileDirectories {
-    fn as_ref(&self) -> &[ImageFileDirectory] {
-        &self.ifds
-    }
-}
-
-impl ImageFileDirectories {
-    pub(crate) async fn open(
-        cursor: &mut AsyncCursor<'_>,
-        ifd_offset: u64,
-        bigtiff: bool,
-    ) -> AsyncTiffResult<Self> {
-        let mut next_ifd_offset = Some(ifd_offset);
-
-        let mut ifds = vec![];
-        while let Some(offset) = next_ifd_offset {
-            let ifd = ImageFileDirectory::read(cursor, offset, bigtiff).await?;
-            next_ifd_offset = ifd.next_ifd_offset();
-            ifds.push(ifd);
-        }
-
-        Ok(Self { ifds })
-    }
-}
-
-=======
->>>>>>> 9f8314ce
 /// An ImageFileDirectory representing Image content
 // The ordering of these tags matches the sorted order in TIFF spec Appendix A
 #[allow(dead_code)]
@@ -182,69 +142,8 @@
 }
 
 impl ImageFileDirectory {
-<<<<<<< HEAD
-    /// Read and parse the IFD starting at the given file offset
-    async fn read(
-        cursor: &mut AsyncCursor<'_>,
-        ifd_start: u64,
-        bigtiff: bool,
-    ) -> AsyncTiffResult<Self> {
-        cursor.seek(ifd_start);
-
-        let tag_count = if bigtiff {
-            cursor.read_u64().await?
-        } else {
-            cursor.read_u16().await?.into()
-        };
-        let mut tags = HashMap::with_capacity(tag_count as usize);
-        for _ in 0..tag_count {
-            let (tag_name, tag_value) = read_tag(cursor, bigtiff).await?;
-            tags.insert(tag_name, tag_value);
-        }
-
-        // Tag   2 bytes
-        // Type  2 bytes
-        // Count:
-        //  - bigtiff: 8 bytes
-        //  - else: 4 bytes
-        // Value:
-        //  - bigtiff: 8 bytes either a pointer the value itself
-        //  - else: 4 bytes either a pointer the value itself
-        let ifd_entry_byte_size = if bigtiff { 20 } else { 12 };
-        // The size of `tag_count` that we read above
-        let tag_count_byte_size = if bigtiff { 8 } else { 2 };
-
-        // Reset the cursor position before reading the next ifd offset
-        cursor.seek(ifd_start + (ifd_entry_byte_size * tag_count) + tag_count_byte_size);
-
-        let next_ifd_offset = if bigtiff {
-            cursor.read_u64().await?
-        } else {
-            cursor.read_u32().await?.into()
-        };
-
-        // If the ifd_offset is 0, stop
-        let next_ifd_offset = if next_ifd_offset == 0 {
-            None
-        } else {
-            Some(next_ifd_offset)
-        };
-
-        Self::from_tags(tags, next_ifd_offset)
-    }
-
-    fn next_ifd_offset(&self) -> Option<u64> {
-        self.next_ifd_offset
-    }
-
-    fn from_tags(
-        mut tag_data: HashMap<Tag, Value>,
-        next_ifd_offset: Option<u64>,
-    ) -> AsyncTiffResult<Self> {
-=======
     /// Create a new ImageFileDirectory from tag data
     pub fn from_tags(tag_data: HashMap<Tag, Value>) -> AsyncTiffResult<Self> {
->>>>>>> 9f8314ce
         let mut new_subfile_type = None;
         let mut image_width = None;
         let mut image_height = None;
@@ -842,7 +741,6 @@
         let y_count = (self.image_height as f64 / self.tile_height? as f64).ceil();
         Some((x_count as usize, y_count as usize))
     }
-<<<<<<< HEAD
 }
 
 /// Read a single tag from the cursor
@@ -1210,6 +1108,4 @@
             ))
         }
     }
-=======
->>>>>>> 9f8314ce
 }