<<<<<<< HEAD
use crate::error::AsyncTiffResult;
use crate::ifd::ImageFileDirectories;
use crate::reader::{AsyncCursor, AsyncFileReader};
use crate::tiff::{TiffError, TiffFormatError};
=======
use crate::ifd::ImageFileDirectory;
>>>>>>> 9f8314ce

/// A TIFF file.
#[derive(Debug, Clone)]
pub struct TIFF {
    ifds: Vec<ImageFileDirectory>,
}

impl TIFF {
<<<<<<< HEAD
    /// Open a new TIFF file.
    ///
    /// This will read all the Image File Directories (IFDs) in the file.
    pub async fn try_open(reader: &mut dyn AsyncFileReader) -> AsyncTiffResult<Self> {
        let mut cursor = AsyncCursor::try_open_tiff(reader).await?;
        let version = cursor.read_u16().await?;

        let bigtiff = match version {
            42 => false,
            43 => {
                // Read bytesize of offsets (in bigtiff it's alway 8 but provide a way to move to 16 some day)
                if cursor.read_u16().await? != 8 {
                    return Err(
                        TiffError::FormatError(TiffFormatError::TiffSignatureNotFound).into(),
                    );
                }
                // This constant should always be 0
                if cursor.read_u16().await? != 0 {
                    return Err(
                        TiffError::FormatError(TiffFormatError::TiffSignatureNotFound).into(),
                    );
                }
                true
            }
            _ => return Err(TiffError::FormatError(TiffFormatError::TiffSignatureInvalid).into()),
        };

        let first_ifd_location = if bigtiff {
            cursor.read_u64().await?
        } else {
            cursor.read_u32().await?.into()
        };

        let ifds = ImageFileDirectories::open(&mut cursor, first_ifd_location, bigtiff).await?;

        Ok(Self { ifds })
=======
    /// Create a new TIFF from existing IFDs.
    pub fn new(ifds: Vec<ImageFileDirectory>) -> Self {
        Self { ifds }
>>>>>>> 9f8314ce
    }

    /// Access the underlying Image File Directories.
    pub fn ifds(&self) -> &[ImageFileDirectory] {
        &self.ifds
    }
}

#[cfg(test)]
mod test {
    use std::io::BufReader;
    use std::sync::Arc;

    use crate::decoder::DecoderRegistry;
    use crate::metadata::{PrefetchBuffer, TiffMetadataReader};
    use crate::reader::{AsyncFileReader, ObjectReader};

    use super::*;
    use object_store::local::LocalFileSystem;
    use tiff::decoder::{DecodingResult, Limits};

    #[ignore = "local file"]
    #[tokio::test]
    async fn tmp() {
        let folder = "/Users/kyle/github/developmentseed/async-tiff/";
        let path = object_store::path::Path::parse("m_4007307_sw_18_060_20220803.tif").unwrap();
        let store = Arc::new(LocalFileSystem::new_with_prefix(folder).unwrap());
<<<<<<< HEAD
        let mut reader = Box::new(ObjectReader::new(store, path));

        let cog_reader = TIFF::try_open(reader.as_mut()).await.unwrap();
=======
        let reader = Arc::new(ObjectReader::new(store, path)) as Arc<dyn AsyncFileReader>;
        let prefetch_reader = PrefetchBuffer::new(reader.clone(), 32 * 1024)
            .await
            .unwrap();
        let mut metadata_reader = TiffMetadataReader::try_open(&prefetch_reader)
            .await
            .unwrap();
        let ifds = metadata_reader
            .read_all_ifds(&prefetch_reader)
            .await
            .unwrap();
        let tiff = TIFF::new(ifds);
>>>>>>> 9f8314ce

        let ifd = &tiff.ifds[1];
        let decoder_registry = DecoderRegistry::default();
        let tile = ifd.fetch_tile(0, 0, reader.as_mut()).await.unwrap();
        let tile = tile.decode(&decoder_registry).unwrap();
        std::fs::write("img.buf", tile).unwrap();
    }

    #[ignore = "local file"]
    #[test]
    fn tmp_tiff_example() {
        let path = "/Users/kyle/github/developmentseed/async-tiff/m_4007307_sw_18_060_20220803.tif";
        let reader = std::fs::File::open(path).unwrap();
        let mut decoder = tiff::decoder::Decoder::new(BufReader::new(reader))
            .unwrap()
            .with_limits(Limits::unlimited());
        let result = decoder.read_image().unwrap();
        match result {
            DecodingResult::U8(content) => std::fs::write("img_from_tiff.buf", content).unwrap(),
            _ => todo!(),
        }
    }
}<|MERGE_RESOLUTION|>--- conflicted
+++ resolved
@@ -1,11 +1,7 @@
-<<<<<<< HEAD
 use crate::error::AsyncTiffResult;
-use crate::ifd::ImageFileDirectories;
+use crate::ifd::ImageFileDirectory;
 use crate::reader::{AsyncCursor, AsyncFileReader};
 use crate::tiff::{TiffError, TiffFormatError};
-=======
-use crate::ifd::ImageFileDirectory;
->>>>>>> 9f8314ce
 
 /// A TIFF file.
 #[derive(Debug, Clone)]
@@ -14,48 +10,9 @@
 }
 
 impl TIFF {
-<<<<<<< HEAD
-    /// Open a new TIFF file.
-    ///
-    /// This will read all the Image File Directories (IFDs) in the file.
-    pub async fn try_open(reader: &mut dyn AsyncFileReader) -> AsyncTiffResult<Self> {
-        let mut cursor = AsyncCursor::try_open_tiff(reader).await?;
-        let version = cursor.read_u16().await?;
-
-        let bigtiff = match version {
-            42 => false,
-            43 => {
-                // Read bytesize of offsets (in bigtiff it's alway 8 but provide a way to move to 16 some day)
-                if cursor.read_u16().await? != 8 {
-                    return Err(
-                        TiffError::FormatError(TiffFormatError::TiffSignatureNotFound).into(),
-                    );
-                }
-                // This constant should always be 0
-                if cursor.read_u16().await? != 0 {
-                    return Err(
-                        TiffError::FormatError(TiffFormatError::TiffSignatureNotFound).into(),
-                    );
-                }
-                true
-            }
-            _ => return Err(TiffError::FormatError(TiffFormatError::TiffSignatureInvalid).into()),
-        };
-
-        let first_ifd_location = if bigtiff {
-            cursor.read_u64().await?
-        } else {
-            cursor.read_u32().await?.into()
-        };
-
-        let ifds = ImageFileDirectories::open(&mut cursor, first_ifd_location, bigtiff).await?;
-
-        Ok(Self { ifds })
-=======
     /// Create a new TIFF from existing IFDs.
     pub fn new(ifds: Vec<ImageFileDirectory>) -> Self {
         Self { ifds }
->>>>>>> 9f8314ce
     }
 
     /// Access the underlying Image File Directories.
@@ -83,15 +40,9 @@
         let folder = "/Users/kyle/github/developmentseed/async-tiff/";
         let path = object_store::path::Path::parse("m_4007307_sw_18_060_20220803.tif").unwrap();
         let store = Arc::new(LocalFileSystem::new_with_prefix(folder).unwrap());
-<<<<<<< HEAD
-        let mut reader = Box::new(ObjectReader::new(store, path));
+        let mut reader = ObjectReader::new(store, path);
+        let prefetch_reader = PrefetchBuffer::new(reader, 32 * 1024).await.unwrap();
 
-        let cog_reader = TIFF::try_open(reader.as_mut()).await.unwrap();
-=======
-        let reader = Arc::new(ObjectReader::new(store, path)) as Arc<dyn AsyncFileReader>;
-        let prefetch_reader = PrefetchBuffer::new(reader.clone(), 32 * 1024)
-            .await
-            .unwrap();
         let mut metadata_reader = TiffMetadataReader::try_open(&prefetch_reader)
             .await
             .unwrap();
@@ -100,7 +51,6 @@
             .await
             .unwrap();
         let tiff = TIFF::new(ifds);
->>>>>>> 9f8314ce
 
         let ifd = &tiff.ifds[1];
         let decoder_registry = DecoderRegistry::default();
